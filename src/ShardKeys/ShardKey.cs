﻿// © John Hicks. All rights reserved. Licensed under the MIT license.
// See the LICENSE file in the repository root for more information.

using System;
using System.Collections.Generic;
using System.IO;

namespace ArgentSea
{
    /// <summary>
    /// Immutable class representing a sharded record with a “compound” key: the (virtual) shardId and the (database) recordId.
    /// </summary>
    [Serializable]
    public struct ShardKey<TRecord> : IEquatable<ShardKey<TRecord>>, IShardKey where TRecord : IComparable
    {
        private readonly short _shardId;
        private readonly TRecord _recordId;
        internal readonly ReadOnlyMemory<byte> _typeMetadata;

        #region Constructors
        /// <summary>
        /// Initializes a new instance of sharded record identifier using constituent parts.
        /// </summary>
        /// <param name="shardId"></param>
        /// <param name="recordId"></param>
        /// <exception cref="ArgentSea.InvalidShardArgumentsException">Thrown when the generic types are invalid..</exception>
        public ShardKey(short shardId, TRecord recordId)
        {
            if (!ShardKeySerialization.TryEncodeTypeMetadata(typeof(TRecord), out var metadata))
            {
                throw new InvalidShardKeyMetadataException();
            }
            _typeMetadata = metadata;
            _shardId = shardId;
            _recordId = recordId;
        }
        internal ShardKey(ReadOnlyMemory<byte> typeMetadata, short shardId, TRecord recordId)
        {
            _typeMetadata = typeMetadata;
            _shardId = shardId;
            _recordId = recordId;
        }

        /// <summary>
		/// Initiaizes a new instance from a readonly data array. This can be the raw data (from ToArray()) or UTF8 Span (ToUtf8()).
        /// </summary>
        /// <param name="data">The readonly span containing the shardKey data. This can be generated using the ToArray() method or ToUtf8() method.</param>
        public ShardKey(ReadOnlyMemory<byte> data) : this(new ReadOnlySpan<byte>(data.ToArray()))
        {

        }

        /// <summary>
        /// Initiaizes a new instance from a readonly data array. This can but the raw data (from ToArray()) or UTF8 Span (ToUtf8()).
        /// </summary>
        /// <param name="data">The readonly span containing the shardKey data. This can be generated using the ToArray() method or ToUtf8() method.</param>
        public ShardKey(ReadOnlySpan<byte> data)
        {
            int metaLen = data[0] & 3;
            var isUtf8 = ((data[0] & 128) != 128);
            if (isUtf8) // utf8 encoding chars do not use high bits, so it's safe to put.
            {
                data = StringExtensions.Decode(data).Span;
                metaLen = data[0] & 3;
            }
            var typRecord = typeof(TRecord);
            if (!ShardKeySerialization.TryEncodeTypeMetadata(typRecord, out var metadata))
            {
                throw new InvalidShardKeyMetadataException(typRecord);
            }
            _typeMetadata = metadata;
            var metadataSpan = metadata.Span;
            var saved = data.Slice(1, metaLen);
            if (metadataSpan.Length != 1 && saved.Length != 1)
            {
                throw new InvalidShardKeyMetadataException();
            }
            if (metadataSpan[0] != saved[0])
            {
                throw new InvalidShardKeyMetadataException(typRecord);
            }

            var pos = metaLen + 1;
            _shardId = BitConverter.ToInt16(data.Slice(pos));
            pos += 2;
            if (!ShardKeySerialization.TryConvertFromBytes(ref data, ref pos, typRecord, out dynamic result))
            {
                throw new InvalidDataException("Could not parse binary data to create a ShardKey.");
            }
            _recordId = result;
        }

        public static bool TryParse(ReadOnlySpan<byte> data, out ShardKey<TRecord> result)
        {
            result = ShardKey<TRecord>.Empty;
            if (data.Length < 4) // smallest possible type 1 + 2 + x (metadata + short + TRecord.Length)
            {
                return false;
            }
            int metaLen = data[0] & 3;
            var isUtf8 = ((data[0] & 128) != 128);
            if (isUtf8) // utf8 encoding chars do not use high bits.
            {
                data = StringExtensions.Decode(data).Span;
                metaLen = data[0] & 3;
            }
            if (data.Length < 3 + metaLen) // new smallest possible type metadata + 2 + x (metadata + short + TRecord.Length)
            {
                return false;
            }
            var typRecord = typeof(TRecord);
            if (!ShardKeySerialization.TryEncodeTypeMetadata(typRecord, out var metadata))
            {
                return false;
            }
            var metadataSpan = metadata.Span;
            var saved = data.Slice(1, metaLen);
            if (metadataSpan.Length != 1 && saved.Length != 1 && metadataSpan[0] != saved[0])
            {
                return false;
            }

            var pos = metaLen + 1;
            short shardId = BitConverter.ToInt16(data.Slice(pos));
            pos += 2;
            if (!ShardKeySerialization.TryConvertFromBytes(ref data, ref pos, typRecord, out dynamic recordId))
            {
                return false;
            }
            result = new ShardKey<TRecord>(metadata, shardId, (TRecord)recordId);
            return true;
        }

        #endregion
        #region Public Properties and Method

        public readonly short ShardId { get => _shardId; }

        public readonly TRecord RecordId { get => _recordId; }

<<<<<<< HEAD
        public bool IsEmpty { get => _recordId.CompareTo(default(TRecord)) == 0 && _shardId == 0; }
        
		public override string ToString() => $"\"shard\": {_shardId.ToString()}, \"id\": \"{_recordId.ToString()}\"";

		#endregion

		public ReadOnlyMemory<byte> ToArray()
		{
			var shardData = ShardKeySerialization.GetValueBytes(this._shardId);
			var recordData = ShardKeySerialization.GetValueBytes(this._recordId);
=======
        public readonly bool IsEmpty { get => _recordId.CompareTo(_lazyEmptyRecordId.Value) == 0 && _shardId == 0; }

        public override string ToString() => $"{{ \"shard\": {_shardId.ToString()}, \"id\": \"{_recordId.ToString()}\"}}";

        #endregion

        public ReadOnlyMemory<byte> ToArray()
        {
            var shardData = ShardKeySerialization.GetValueBytes(this._shardId);
            var recordData = ShardKeySerialization.GetValueBytes(this._recordId);
>>>>>>> e86196b4
            var metaLen = _typeMetadata.Length;
            var aResult = new byte[metaLen + shardData.Length + recordData.Length + 1];
            aResult[0] = (byte)(metaLen | 128); //metadata length on bits 1 & 2, No-utf8 flag on bit 8.
            var resultIndex = 1;
            _typeMetadata.ToArray().CopyTo(aResult, resultIndex);
            resultIndex += metaLen;
            shardData.CopyTo(aResult, resultIndex);
            resultIndex += shardData.Length;
            recordData.CopyTo(aResult, resultIndex);
            resultIndex += recordData.Length;
            return aResult;
        }

        /// <summary>
        /// Serializes ShardKey data into a URL-safe string with a checksum
        /// </summary>
        /// <returns>A string which includes the concurrency stamp if defined and includeConcurrencyStamp is true, otherwise returns a smaller string .</returns>
        public string ToExternalString()
        {
            return StringExtensions.SerializeToExternalString(ToArray().Span);
        }


        /// <summary>
        /// Create a new instance of ShardKey from a URL-safe string; this method is the inverse of ToExternalString().
        /// </summary>
        /// <param name="value">A string generated by the ToExternalString() method.</param>
        /// <returns>An instance of this type.</returns>
        public static ShardKey<TRecord> FromExternalString(string value)
        {

            var aValues = StringExtensions.SerializeFromExternalString(value);
            return new ShardKey<TRecord>(aValues.Span);
        }


        /// <summary>
        /// Create a new instance of ShardKey from binary data; this method is the inverse of ToArray().
        /// </summary>
        /// <param name="value">A binary value generaeted by the ToArraay() method.</param>
        /// <returns>An instance of this type.</returns>
        //public static ShardKey<TRecord> FromSpan(ReadOnlySpan<byte> value)
        //{
        //	return new ShardKey<TRecord>(value);
        //}

        /// <summary>
        /// Create a new instance of ShardKey from UTF8 encoded binary data; this method is the inverse of ToUtf8().
        /// </summary>
        /// <param name="value">A binary value generaeted by the ToUtf8() method.</param>
        /// <returns>An instance of this type.</returns>
        //public static ShardKey<TRecord> FromUtf8(ReadOnlySpan<byte> encoded)
        //{
        //	return FromSpan(StringExtensions.Decode(encoded).Span);
        //}


        /// <summary>
        /// Serializes ShardKey data into a URL-safe string with a checksum
        /// </summary>
        /// <returns>A Uft8 encoded array.</returns>
        public ReadOnlyMemory<byte> ToUtf8()
        {
            var aValues = ToArray();
            return StringExtensions.EncodeToUtf8(aValues.Span);
        }

        /// <summary>
        /// Given a list of Models with ShardKey keys, return a distinct list of shard Ids.
        /// </summary>
        /// <param name="records">The list of models to evaluate.</param>
        /// <returns>A ShardsValues collection, with the shards listed and values not set.</returns>
        public static ShardsValues ToShardsValues<TModel>(IList<TModel> records) where TModel : IKeyedModel<TRecord>
        {
            var result = new ShardsValues();
            foreach (var record in records)
            {
                if (!result.Shards.ContainsKey(record.Key.ShardId))
                {
                    result.Add(record.Key.ShardId);
                }
            }
            return result;
        }

        /// <summary>
        /// Merge two lists by iterating master list and using replacement entry where keys match.
        /// </summary>
        /// <typeparam name="TModel">The of the list values.</typeparam>
        /// <param name="master">The list to be returned, possibly with some entries replaced.</param>
        /// <param name="replacements">A list of more complete records.</param>
        /// <param name="appendUnmatchedReplacements">If true, any records in the replacement list that are were not found in the master list are appended to the collection result.</param>
        /// <returns>Merged list.</returns>
        public static List<TModel> Merge<TModel>(List<TModel> master, List<TModel> replacements, bool appendUnmatchedReplacements = false) where TModel : IKeyedModel<TRecord>
            => Merge<TModel>((IList<TModel>)master, (IList<TModel>)replacements, appendUnmatchedReplacements);

        /// <summary>
        /// Merge two lists by iterating master list and using replacement entry where keys match.
        /// </summary>
        /// <typeparam name="TModel">The of the list values.</typeparam>
        /// <param name="master">The list to be returned, possibly with some entries replaced.</param>
        /// <param name="replacements">A list of more complete records.</param>
        /// <param name="appendUnmatchedReplacements">If true, any records in the replacement list that are were not found in the master list are appended to the collection result.</param>
        /// <returns>Merged list.</returns>
        public static List<TModel> Merge<TModel>(IList<TModel> master, List<TModel> replacements, bool appendUnmatchedReplacements = false) where TModel : IKeyedModel<TRecord>
            => Merge<TModel>(master, (IList<TModel>)replacements, appendUnmatchedReplacements);

        /// <summary>
        /// Merge two lists by iterating master list and using replacement entry where keys match.
        /// </summary>
        /// <typeparam name="TModel">The of the list values.</typeparam>
        /// <param name="master">The list to be returned, possibly with some entries replaced.</param>
        /// <param name="replacements">A list of more complete records.</param>
        /// <param name="appendUnmatchedReplacements">If true, any records in the replacement list that are were not found in the master list are appended to the collection result.</param>
        /// <returns>Merged list.</returns>
        public static List<TModel> Merge<TModel>(List<TModel> master, IList<TModel> replacements, bool appendUnmatchedReplacements = false) where TModel : IKeyedModel<TRecord>
            => Merge<TModel>((IList<TModel>)master, replacements, appendUnmatchedReplacements);


        /// <summary>
        /// Merge two lists by iterating master list and using replacement entry where keys match.
        /// </summary>
        /// <typeparam name="TModel">The of the list values.</typeparam>
        /// <param name="master">The list to be returned, possibly with some entries replaced.</param>
        /// <param name="replacements">A list of more complete records.</param>
        /// <param name="appendUnmatchedReplacements">If true, any records in the replacement list that are were not found in the master list are appended to the collection result.</param>
        /// <returns>Merged list.</returns>
        public static List<TModel> Merge<TModel>(IList<TModel> master, IList<TModel> replacements, bool appendUnmatchedReplacements = false) where TModel : IKeyedModel<TRecord>
        {
            if (master is null)
            {
                throw new ArgumentNullException(nameof(master));
            }
            if (replacements is null)
            {
                throw new ArgumentNullException(nameof(replacements));
            }
            var result = new List<TModel>(master);
            var matched = new bool[replacements.Count];
            for (var i = 0; i < result.Count; i++)
            {
                for (var j = 0; j < replacements.Count; j++)
                {
                    if (result[i].Key.Equals(replacements[j].Key))
                    {
                        result[i] = replacements[j];
                        matched[j] = true;
                        break;
                    }
                }
            }
            if (appendUnmatchedReplacements)
            {
                for (var i = 0; i < matched.Length; i++)
                {
                    if (!matched[i])
                    {
                        result.Add(replacements[i]);
                    }
                }
            }
            return result;
        }

        /// <summary>
        /// Given a list of ShardKey values, returns a distinct list of shard Ids, except for the shard Id of the current shard.
        /// Useful for querying foreign shards after the primary shard has returned results.
        /// </summary>
        /// <param name="records">The list of ShardKeys to evaluate.</param>
        /// <returns>A ShardsValues collection, with the shards listed. The values dictionary will be null.</returns>
        public ShardsValues ForeignShards(IList<ShardKey<TRecord>> records)
            => ShardsValues.ShardListForeign<TRecord>(_shardId, records);

        /// <summary>
        /// Given a list of ShardKey values, returns a distinct list of shard Ids, except for the shard Id of the current shard.
        /// Useful for querying foreign shards after the primary shard has returned results.
        /// </summary>
        /// <param name="records">The list of ShardKeys to evaluate.</param>
        /// <returns>A ShardsValues collection, with the shards listed. The values dictionary will be null.</returns>
        public ShardsValues ForeignShards(List<ShardKey<TRecord>> records)
            => ShardsValues.ShardListForeign<TRecord>(_shardId, (IList<ShardKey<TRecord>>)records);

        /// <summary>
        /// Given a list of Models with ShardKey keys, returns a distinct list of shard Ids, except for the shard Id of the current shard.
        /// Useful for querying foreign shards after the primary shard has returned results.
        /// </summary>
        /// <param name="records">The list of ShardKeys to evaluate.</param>
        /// <returns>A ShardsValues collection, with the shards listed. The values dictionary will be null.</returns>
        public ShardsValues ForeignShards<TModel>(IList<TModel> records) where TModel : IKeyedModel<TRecord>
            => ShardsValues.ShardListForeign<TRecord, TModel>(_shardId, records);

        /// <summary>
        /// Given a list of Models with ShardKey keys, returns a distinct list of shard Ids, except for the shard Id of the current shard.
        /// Useful for querying foreign shards after the primary shard has returned results.
        /// </summary>
        /// <param name="records">The list of ShardKeys to evaluate.</param>
        /// <returns>A ShardsValues collection, with the shards listed. The values dictionary will be null.</returns>
        public ShardsValues ForeignShards<TModel>(List<TModel> records) where TModel : IKeyedModel<TRecord>
            => ShardsValues.ShardListForeign<TRecord, TModel>(_shardId, (IList<TModel>)records);

        public bool Equals(ShardKey<TRecord> other)
        {
            return ((other.ShardId.CompareTo(_shardId) == 0) && (other.RecordId.CompareTo(_recordId) == 0));
        }
        public override bool Equals(object obj)
        {
            if (obj is null || GetType() != obj.GetType())
            {
                return false;
            }

            var other = (ShardKey<TRecord>)obj;
            return (other.ShardId.CompareTo(_shardId) == 0) && (other.RecordId.CompareTo(_recordId) == 0);
        }
        public override int GetHashCode()
        {
            var aShd = ShardKeySerialization.GetValueBytes(this._shardId);
            var aRec = ShardKeySerialization.GetValueBytes(this._recordId);
            byte[] aDtm = null;

            var result1 = 0;
            var result2 = 0;
            var result3 = 0;
            var result4 = 0;
            if (!(aShd is null))
            {
                if (aShd.Length > 0)
                {
                    result1 |= aShd[0];
                }
                if (aShd.Length > 1)
                {
                    result2 |= aShd[1];
                }
                if (aShd.Length > 2)
                {
                    result3 |= aShd[2];
                }
                if (aShd.Length > 3)
                {
                    result4 |= aShd[3];
                }
            }
            if (!(aRec is null))
            {
                if (aRec.Length > 0)
                {
                    result1 |= aRec[0];
                }
                if (aRec.Length > 1)
                {
                    result2 |= aRec[1];
                }
                if (aRec.Length > 2)
                {
                    result3 |= aRec[2];
                }
                if (aRec.Length > 3)
                {
                    result4 |= aRec[3];
                }
            }
            if (!(aDtm is null))
            {
                result1 |= aRec[0];
                result2 |= aRec[1];
                result3 |= aRec[2];
                result4 |= aRec[3];
            }

            return BitConverter.ToInt32(new byte[] { (byte)result1, (byte)result2, (byte)result3, (byte)result4 }, 0);
        }


        public static bool operator ==(ShardKey<TRecord> sk1, ShardKey<TRecord> sk2)
        {
            return sk1.Equals(sk2);
        }
        public static bool operator !=(ShardKey<TRecord> sk1, ShardKey<TRecord> sk2)
        {
            return !sk1.Equals(sk2);
        }

        private static readonly Lazy<ShardKey<TRecord>> _lazyEmpty = new Lazy<ShardKey<TRecord>>(() =>
        {
            return new ShardKey<TRecord>(0, _lazyEmptyRecordId.Value);
        });

        public static ShardKey<TRecord> Empty
        {
            get
            {
                return _lazyEmpty.Value;
            }
        }

        private static readonly Lazy<TRecord> _lazyEmptyRecordId = new Lazy<TRecord>(() =>
            ShardKeySerialization.GetKeyDataType(typeof(TRecord)) switch
            {
                KeyDataType.String => (TRecord)(object)string.Empty,
                KeyDataType.Blob => (TRecord)(object)Array.Empty<byte>(),
                _ => default,
            }
        );
    }
}
<|MERGE_RESOLUTION|>--- conflicted
+++ resolved
@@ -138,18 +138,6 @@
 
         public readonly TRecord RecordId { get => _recordId; }
 
-<<<<<<< HEAD
-        public bool IsEmpty { get => _recordId.CompareTo(default(TRecord)) == 0 && _shardId == 0; }
-        
-		public override string ToString() => $"\"shard\": {_shardId.ToString()}, \"id\": \"{_recordId.ToString()}\"";
-
-		#endregion
-
-		public ReadOnlyMemory<byte> ToArray()
-		{
-			var shardData = ShardKeySerialization.GetValueBytes(this._shardId);
-			var recordData = ShardKeySerialization.GetValueBytes(this._recordId);
-=======
         public readonly bool IsEmpty { get => _recordId.CompareTo(_lazyEmptyRecordId.Value) == 0 && _shardId == 0; }
 
         public override string ToString() => $"{{ \"shard\": {_shardId.ToString()}, \"id\": \"{_recordId.ToString()}\"}}";
@@ -160,7 +148,6 @@
         {
             var shardData = ShardKeySerialization.GetValueBytes(this._shardId);
             var recordData = ShardKeySerialization.GetValueBytes(this._recordId);
->>>>>>> e86196b4
             var metaLen = _typeMetadata.Length;
             var aResult = new byte[metaLen + shardData.Length + recordData.Length + 1];
             aResult[0] = (byte)(metaLen | 128); //metadata length on bits 1 & 2, No-utf8 flag on bit 8.
